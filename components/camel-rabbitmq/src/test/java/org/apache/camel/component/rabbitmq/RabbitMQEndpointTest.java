--- conflicted
+++ resolved
@@ -109,7 +109,7 @@
         ThreadPoolExecutor executor = assertIsInstanceOf(ThreadPoolExecutor.class,  endpoint.createExecutor());
         assertEquals(20, executor.getCorePoolSize());
     }
-    
+
     @Test
     public void createEndpointWithAutoAckDisabled() throws Exception {
         RabbitMQEndpoint endpoint = context.getEndpoint("rabbitmq:localhost/exchange?autoAck=false", RabbitMQEndpoint.class);
@@ -122,7 +122,7 @@
 
         assertTrue(endpoint.isSingleton());
     }
-    
+
     @Test
     public void brokerEndpointAddressesSettings() throws Exception {
         RabbitMQEndpoint endpoint = context.getEndpoint("rabbitmq:localhost/exchange?addresses=server1:12345,server2:12345", RabbitMQEndpoint.class);
@@ -133,17 +133,13 @@
 
     private ConnectionFactory createConnectionFactory(String uri) {
         RabbitMQEndpoint endpoint = context.getEndpoint(uri, RabbitMQEndpoint.class);
-<<<<<<< HEAD
-        return endpoint.getOrCreateConnectionFactory();
-=======
-		try {
-			endpoint.connect(Executors.newSingleThreadExecutor());
-		} catch(IOException ioExc) {
-			// Doesn't matter if RabbitMQ is not available
-			log.debug("RabbitMQ not available", ioExc);
-		}
+        try {
+            endpoint.connect(Executors.newSingleThreadExecutor());
+        } catch (IOException ioExc) {
+            // Doesn't matter if RabbitMQ is not available
+            log.debug("RabbitMQ not available", ioExc);
+        }
         return endpoint.getConnectionFactory();
->>>>>>> 8029d0c7
     }
 
     @Test
@@ -167,17 +163,17 @@
 
     @Test
     public void testCreateConnectionFactoryCustom() throws Exception {
-        ConnectionFactory connectionFactory  = createConnectionFactory("rabbitmq:localhost:1234/exchange"
-				+ "?username=userxxx"
-				+ "&password=passxxx"
-				+ "&connectionTimeout=123"
-				+ "&requestedChannelMax=456"
-				+ "&requestedFrameMax=789"
-				+ "&requestedHeartbeat=987"
-				+ "&sslProtocol=true"
-				+ "&automaticRecoveryEnabled=true"
-				+ "&networkRecoveryInterval=654"
-				+ "&topologyRecoveryEnabled=false");
+        ConnectionFactory connectionFactory = createConnectionFactory("rabbitmq:localhost:1234/exchange"
+            + "?username=userxxx"
+            + "&password=passxxx"
+            + "&connectionTimeout=123"
+            + "&requestedChannelMax=456"
+            + "&requestedFrameMax=789"
+            + "&requestedHeartbeat=987"
+            + "&sslProtocol=true"
+            + "&automaticRecoveryEnabled=true"
+            + "&networkRecoveryInterval=654"
+            + "&topologyRecoveryEnabled=false");
 
         assertEquals("localhost", connectionFactory.getHost());
         assertEquals(1234, connectionFactory.getPort());
